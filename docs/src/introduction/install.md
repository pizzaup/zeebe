# Install

This page guides you through the initial installation of a Zeebe broker for development purposes. In case you are looking for more detailed information on how to set up and operate Zeebe, make sure to check out the [Operations Guide](/operations/README.html) as well.

There are different ways to install Zeebe:

* [Download a distribution](#download-a-distribution)
* [Using Docker](#using-docker) (Recommended)

## Using Docker

The easiest way to try Zeebe is using Docker. Using Docker provides you with a consistent environment, and we recommend it for development.

### Prerequisites

* Operating System:
  * Linux
  * Windows/MacOS (development only, not supported for production)
* Docker

### Docker configurations for docker-compose

The absolutely easiest way to try Zeebe is using the official docker-compose repository. This allows you to start complex configurations with a single command, and understand the details of how they are configured when you are ready to delve to that level.

Docker configurations for starting a single Zeebe broker using `docker-compose`, optionally with Operate and Simple Monitor, are available in the [zeebe-docker-compose](https://github.com/zeebe-io/zeebe-docker-compose/blob/master/README.md) repository. Further instructions for using these configurations are in [the README.md in that repository](https://github.com/zeebe-io/zeebe-docker-compose/blob/master/README.md).

### Using Docker without docker-compose

You can run Zeebe with Docker:

```bash
docker run --name zeebe -p 26500:26500 camunda/zeebe:latest
```

### Exposed Ports

- `26500`: Gateway API
- `26501`: Command API (gateway-to-broker)
- `26502`: Internal API (broker-to-broker)

### Volumes

The default data volume is under `/usr/local/zeebe/data`. It contains
all data which should be persisted.

### Configuration

The Zeebe configuration is located at `/usr/local/zeebe/conf/zeebe.cfg.toml`.
The logging configuration is located at `/usr/local/zeebe/conf/log4j2.xml`.

The configuration of the docker image can also be changed by using environment
variables.

Available environment variables:

 - `ZEEBE_LOG_LEVEL`: Sets the log level of the Zeebe Logger (default: `info`).
 - `ZEEBE_HOST`: Sets the host address to bind to instead of the IP of the container.
 - `BOOTSTRAP`: Sets the replication factor of the `internal-system` partition.
 - `ZEEBE_CONTACT_POINTS`: Sets the contact points of other brokers in a cluster setup.
 - `DEPLOY_ON_KUBERNETES`: If set to `true`, it applies some configuration changes in order to run Zeebe
 in a Kubernetes environment.

### Mac and Windows users

**Note**: On systems which use a VM to run Docker containers like Mac and
Windows, the VM needs at least 4GB of memory, otherwise Zeebe might fail to start
with an error similar to:

```
Exception in thread "actor-runner-service-container" java.lang.OutOfMemoryError: Direct buffer memory
        at java.nio.Bits.reserveMemory(Bits.java:694)
        at java.nio.DirectByteBuffer.<init>(DirectByteBuffer.java:123)
        at java.nio.ByteBuffer.allocateDirect(ByteBuffer.java:311)
        at io.zeebe.util.allocation.DirectBufferAllocator.allocate(DirectBufferAllocator.java:28)
        at io.zeebe.util.allocation.BufferAllocators.allocateDirect(BufferAllocators.java:26)
        at io.zeebe.dispatcher.DispatcherBuilder.initAllocatedBuffer(DispatcherBuilder.java:266)
        at io.zeebe.dispatcher.DispatcherBuilder.build(DispatcherBuilder.java:198)
        at io.zeebe.broker.services.DispatcherService.start(DispatcherService.java:61)
        at io.zeebe.servicecontainer.impl.ServiceController$InvokeStartState.doWork(ServiceController.java:269)
        at io.zeebe.servicecontainer.impl.ServiceController.doWork(ServiceController.java:138)
        at io.zeebe.servicecontainer.impl.ServiceContainerImpl.doWork(ServiceContainerImpl.java:110)
        at io.zeebe.util.actor.ActorRunner.tryRunActor(ActorRunner.java:165)
        at io.zeebe.util.actor.ActorRunner.runActor(ActorRunner.java:145)
        at io.zeebe.util.actor.ActorRunner.doWork(ActorRunner.java:114)
        at io.zeebe.util.actor.ActorRunner.run(ActorRunner.java:71)
        at java.lang.Thread.run(Thread.java:748)
```

If you are using Docker with the default Moby VM, you can adjust the amount of memory available to the VM through the Docker preferences. Right-click on the Docker icon in the System Tray to access preferences.

If you use a Docker setup with `docker-machine` and your `default` VM does
not have 4GB of memory, you can create a new one with the following command:

```
docker-machine create --driver virtualbox --virtualbox-memory 4000 zeebe
```

Verify that the Docker Machine is running correctly:

```
docker-machine ls
```
```
NAME        ACTIVE   DRIVER       STATE     URL                         SWARM   DOCKER        ERRORS
zeebe     *        virtualbox   Running   tcp://192.168.99.100:2376           v17.03.1-ce
```

Configure your terminal:

```
eval $(docker-machine env zeebe)
```

Then run Zeebe:

```
docker run --rm -p 26500:26500 camunda/zeebe:latest
```

To get the ip of Zeebe:
```
docker-machine ip zeebe
```
```
192.168.99.100
```

Verify that you can connect to Zeebe:
```
telnet 192.168.99.100 26500
```

## Download a distribution

You can always download the latest Zeebe release from the [Github release page](https://github.com/zeebe-io/zeebe/releases).

### Prerequisites

* Operating System:
  * Linux
  * Windows/MacOS (development only, not supported for production)
* Java Virtual Machine:
  * Oracle Hotspot v1.8
  * Open JDK v1.8

Once you have downloaded a distribution, extract it into a folder of your choice. To extract the Zeebe distribution and start the broker, **Linux users** can type:

```bash
tar -xzf zeebe-distribution-X.Y.Z.tar.gz -C zeebe/
./bin/broker
```

**Windows users** can download the `.zip`package and extract it using their favorite unzip tool. They can then open the extracted folder, navigate to the `bin` folder and start the broker by double-clicking on the `broker.bat` file.

Once the Zeebe broker has started, it should produce the following output:

```bash
<<<<<<< HEAD
10:49:52.264 [] [main] INFO  io.zeebe.broker.system - Using configuration file zeebe-broker-X.Y.Z/conf/zeebe.cfg.toml
10:49:52.342 [] [main] INFO  io.zeebe.broker.system - Scheduler configuration: Threads{cpu-bound: 2, io-bound: 2}.
10:49:52.383 [] [main] INFO  io.zeebe.broker.system - Version: X.Y.Z
10:49:52.430 [] [main] INFO  io.zeebe.broker.clustering - Starting standalone broker.
10:49:52.435 [service-controller] [0.0.0.0:26500-zb-actors-1] INFO  io.zeebe.broker.transport - Bound managementApi.server to /0.0.0.0:26502
10:49:52.460 [service-controller] [0.0.0.0:26500-zb-actors-1] INFO  io.zeebe.transport - Bound clientApi.server to /0.0.0.0:26501
10:49:52.460 [service-controller] [0.0.0.0:26500-zb-actors-1] INFO  io.zeebe.transport - Bound replicationApi.server to /0.0.0.0:26503
```

### Exposed Ports

- `26500`: Gateway API
- `26501`: Client API
- `26502`: Management API for broker to broker communication
- `26503`: Replication API for broker to broker replication
- `26504`: Subscription API for message correlation
=======
23:39:13.167 [] [main] INFO  io.zeebe.util.config - Reading configuration for class class io.zeebe.broker.system.configuration.BrokerCfg from file conf/zeebe.cfg.toml
23:39:13.246 [] [main] INFO  io.zeebe.broker.system - Scheduler configuration: Threads{cpu-bound: 2, io-bound: 2}.
23:39:13.270 [] [main] INFO  io.zeebe.broker.system - Version: X.Y.Z
23:39:13.273 [] [main] INFO  io.zeebe.broker.system - Starting broker with configuration {
```
>>>>>>> a9baf6bd
<|MERGE_RESOLUTION|>--- conflicted
+++ resolved
@@ -155,27 +155,8 @@
 Once the Zeebe broker has started, it should produce the following output:
 
 ```bash
-<<<<<<< HEAD
-10:49:52.264 [] [main] INFO  io.zeebe.broker.system - Using configuration file zeebe-broker-X.Y.Z/conf/zeebe.cfg.toml
-10:49:52.342 [] [main] INFO  io.zeebe.broker.system - Scheduler configuration: Threads{cpu-bound: 2, io-bound: 2}.
-10:49:52.383 [] [main] INFO  io.zeebe.broker.system - Version: X.Y.Z
-10:49:52.430 [] [main] INFO  io.zeebe.broker.clustering - Starting standalone broker.
-10:49:52.435 [service-controller] [0.0.0.0:26500-zb-actors-1] INFO  io.zeebe.broker.transport - Bound managementApi.server to /0.0.0.0:26502
-10:49:52.460 [service-controller] [0.0.0.0:26500-zb-actors-1] INFO  io.zeebe.transport - Bound clientApi.server to /0.0.0.0:26501
-10:49:52.460 [service-controller] [0.0.0.0:26500-zb-actors-1] INFO  io.zeebe.transport - Bound replicationApi.server to /0.0.0.0:26503
-```
-
-### Exposed Ports
-
-- `26500`: Gateway API
-- `26501`: Client API
-- `26502`: Management API for broker to broker communication
-- `26503`: Replication API for broker to broker replication
-- `26504`: Subscription API for message correlation
-=======
 23:39:13.167 [] [main] INFO  io.zeebe.util.config - Reading configuration for class class io.zeebe.broker.system.configuration.BrokerCfg from file conf/zeebe.cfg.toml
 23:39:13.246 [] [main] INFO  io.zeebe.broker.system - Scheduler configuration: Threads{cpu-bound: 2, io-bound: 2}.
 23:39:13.270 [] [main] INFO  io.zeebe.broker.system - Version: X.Y.Z
 23:39:13.273 [] [main] INFO  io.zeebe.broker.system - Starting broker with configuration {
-```
->>>>>>> a9baf6bd
+```